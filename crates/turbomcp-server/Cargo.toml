--- conflicted
+++ resolved
@@ -1,10 +1,10 @@
 [package]
 name = "turbomcp-server"
-<<<<<<< HEAD
-version = "2.2.4"
-=======
-version = "2.3.0-rc"
->>>>>>> 2822d8e7
+
+version = "2.3.0"
+
+version = "2.3.0"
+
 edition = "2024"
 authors = ["Nicholas Paterno <nick@epistates.com>"]
 description = "Fast MCP server implementation with middleware, routing, and lifecycle management"
@@ -17,17 +17,17 @@
 rust-version = "1.89.0"
 
 [dependencies]
-<<<<<<< HEAD
-turbomcp-protocol = { version = "2.2.4", path = "../turbomcp-protocol" }
-turbomcp-transport = { version = "2.2.4", path = "../turbomcp-transport", optional = true }
-turbomcp-macros = { version = "2.2.4", path = "../turbomcp-macros" }
-turbomcp-auth = { version = "2.2.4", path = "../turbomcp-auth", optional = true }
-=======
-turbomcp-protocol = { version = "=2.3.0-rc", path = "../turbomcp-protocol", default-features = false }
-turbomcp-transport = { version = "=2.3.0-rc", path = "../turbomcp-transport", optional = true }
-turbomcp-macros = { version = "=2.3.0-rc", path = "../turbomcp-macros" }
-turbomcp-auth = { version = "=2.3.0-rc", path = "../turbomcp-auth", optional = true }
->>>>>>> 2822d8e7
+
+turbomcp-protocol = { version = "2.3.0", path = "../turbomcp-protocol" }
+turbomcp-transport = { version = "2.3.0", path = "../turbomcp-transport", optional = true }
+turbomcp-macros = { version = "2.3.0", path = "../turbomcp-macros" }
+turbomcp-auth = { version = "2.3.0", path = "../turbomcp-auth", optional = true }
+
+turbomcp-protocol = { version = "2.3.0", path = "../turbomcp-protocol", default-features = false }
+turbomcp-transport = { version = "2.3.0", path = "../turbomcp-transport", optional = true }
+turbomcp-macros = { version = "2.3.0", path = "../turbomcp-macros" }
+turbomcp-auth = { version = "2.3.0", path = "../turbomcp-auth", optional = true }
+
 async-trait = { workspace = true }
 serde = { workspace = true }
 serde_json = { workspace = true }
@@ -99,8 +99,7 @@
 mcp-tasks = ["turbomcp-protocol/mcp-tasks"]  # Tasks API (MCP 2025-11-25 draft, SEP-1686)
 # Convenience feature bundles
 all-transports = ["stdio", "http", "websocket", "tcp", "unix"]
-<<<<<<< HEAD
+
 full = ["all-transports", "auth", "dpop", "sessions", "security", "input-validation", "multi-tenancy", "health-checks", "metrics", "middleware", "rate-limiting"]
-=======
+
 full = ["all-transports", "auth", "dpop", "sessions", "security", "input-validation", "multi-tenancy", "health-checks", "metrics", "middleware", "rate-limiting", "mcp-tasks"]
->>>>>>> 2822d8e7
