--- conflicted
+++ resolved
@@ -1,10 +1,10 @@
 [package]
 name = "turbomcp-proxy"
-<<<<<<< HEAD
-version = "2.2.4"
-=======
-version = "2.3.0-rc"
->>>>>>> 2822d8e7
+
+version = "2.3.0"
+
+version = "2.3.0"
+
 edition = "2024"
 authors = ["TurboMCP Team"]
 description = "Universal MCP adapter/generator - introspection, proxying, and code generation for any MCP server"
@@ -19,19 +19,19 @@
 
 [dependencies]
 # TurboMCP (consumer-only - we only depend ON these, nothing depends on us)
-<<<<<<< HEAD
-turbomcp-protocol = { path = "../turbomcp-protocol", version = "2.2.4" }
-turbomcp-transport = { path = "../turbomcp-transport", version = "2.2.4", features = ["http", "tcp", "unix", "websocket"] }
-turbomcp-client = { path = "../turbomcp-client", version = "2.2.4" }
-turbomcp-server = { path = "../turbomcp-server", version = "2.2.4", optional = true }
-turbomcp-auth = { path = "../turbomcp-auth", version = "2.2.4", optional = true }
-=======
-turbomcp-protocol = { path = "../turbomcp-protocol", version = "=2.3.0-rc" }
-turbomcp-transport = { path = "../turbomcp-transport", version = "=2.3.0-rc", features = ["http", "tcp", "unix", "websocket"] }
-turbomcp-client = { path = "../turbomcp-client", version = "=2.3.0-rc" }
-turbomcp-server = { path = "../turbomcp-server", version = "=2.3.0-rc", optional = true }
-turbomcp-auth = { path = "../turbomcp-auth", version = "=2.3.0-rc", optional = true }
->>>>>>> 2822d8e7
+
+turbomcp-protocol = { path = "../turbomcp-protocol", version = "2.3.0" }
+turbomcp-transport = { path = "../turbomcp-transport", version = "2.3.0", features = ["http", "tcp", "unix", "websocket"] }
+turbomcp-client = { path = "../turbomcp-client", version = "2.3.0" }
+turbomcp-server = { path = "../turbomcp-server", version = "2.3.0", optional = true }
+turbomcp-auth = { path = "../turbomcp-auth", version = "2.3.0", optional = true }
+
+turbomcp-protocol = { path = "../turbomcp-protocol", version = "2.3.0" }
+turbomcp-transport = { path = "../turbomcp-transport", version = "2.3.0", features = ["http", "tcp", "unix", "websocket"] }
+turbomcp-client = { path = "../turbomcp-client", version = "2.3.0" }
+turbomcp-server = { path = "../turbomcp-server", version = "2.3.0", optional = true }
+turbomcp-auth = { path = "../turbomcp-auth", version = "2.3.0", optional = true }
+
 
 # Async runtime
 tokio = { version = "1.47", features = ["full"] }
