--- conflicted
+++ resolved
@@ -1,10 +1,10 @@
 [package]
 name = "turbomcp-client"
-<<<<<<< HEAD
-version = "2.2.4"
-=======
-version = "2.3.0-rc"
->>>>>>> 2822d8e7
+
+version = "2.3.0"
+
+version = "2.3.0"
+
 edition = "2024"
 authors = ["Nicholas Paterno <nick@epistates.com>"]
 description = "MCP client with full protocol support, bidirectional communication, and plugin middleware"
