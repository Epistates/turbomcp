--- conflicted
+++ resolved
@@ -7,25 +7,22 @@
 
 ## [Unreleased]
 
-<<<<<<< HEAD
+## [2.3.0] - 2025-12-02
+
+**MCP 2025-11-25 Specification Support**
+
+This release adds comprehensive support for the MCP 2025-11-25 specification (final), including Tasks API, URL-mode elicitation, tool calling in sampling, enhanced metadata support, and multi-tenant infrastructure. All new features are opt-in via feature flags to maintain backward compatibility.
+
 ### Added
 
-=======
-## [2.3.0-rc] - 2025-11-23
-
-**Release Candidate for MCP 2025-11-25 Draft Specification Support**
-
-This RC release adds comprehensive support for the MCP 2025-11-25 draft specification, including Tasks API, URL-mode elicitation, tool calling in sampling, and enhanced metadata support. All new features are opt-in via feature flags to maintain backward compatibility.
-
-### Added
-
-#### MCP 2025-11-25 Draft Specification Support
+#### MCP 2025-11-25 Specification Support
 - **Protocol Features** (`turbomcp-protocol`):
-  - **Tasks API** (SEP-1686): Experimental tasks-based operations for async workloads
-  - **URL Mode Elicitation** (SEP-1036): URL-based parameter elicitation for better UX
-  - **Tool Calling in Sampling** (SEP-1577): Support for tool invocation within sampling workflows
-  - **Icon Metadata Support** (SEP-973): Enhanced icon and resource metadata for better UI integration
-  - **Enum Improvements** (SEP-1330): Updated `ElicitResult` and `EnumSchema` types for better enum handling
+  - **Tasks API** (SEP-1686): Durable state machines for long-running operations with polling and deferred result retrieval
+  - **URL Mode Elicitation** (SEP-1036): Out-of-band URL-based interactions for sensitive data
+  - **Tool Calling in Sampling** (SEP-1577): `tools` and `toolChoice` parameters in sampling requests
+  - **Icon Metadata Support** (SEP-973): Icons for tools, resources, resource templates, and prompts
+  - **Enum Improvements** (SEP-1330): `oneOf`/`anyOf` titled enums, multi-select arrays, default values
+  - **Tool Execution Settings**: `execution.taskSupport` field (forbidden/optional/required)
   - Feature flag: `mcp-draft` enables all experimental features; individual flags available for granular control
 - **Authorization Features** (`turbomcp-auth`):
   - **SSRF Protection Module**: Secure HTTP fetching with redirect blocking and request validation
@@ -43,7 +40,10 @@
     - Scope negotiation for privilege escalation workflows
 
 **Files Added**:
+- `crates/turbomcp-protocol/src/types/tasks.rs` - Tasks API types
 - `crates/turbomcp-protocol/src/types/core.rs` - Enhanced protocol core types
+- `crates/turbomcp-server/src/task_storage.rs` - Task storage backend
+- `crates/turbomcp-server/src/routing/handlers/tasks.rs` - Task handlers
 - `crates/turbomcp-auth/src/ssrf.rs` - SSRF protection utilities
 - `crates/turbomcp-auth/src/cimd/` - Client ID Metadata Documents support
 - `crates/turbomcp-auth/src/discovery/` - OpenID Connect Discovery support
@@ -51,7 +51,6 @@
 
 **Design Philosophy**: All draft features are opt-in via feature flags. Stable versions remain unchanged and production-ready.
 
->>>>>>> 2822d8e7
 #### Multi-Tenant SaaS Support
 - **New**: Comprehensive multi-tenancy infrastructure for SaaS applications
   - `TenantConfigProvider` trait with static and dynamic implementations
@@ -80,8 +79,6 @@
 
 ### Changed
 
-<<<<<<< HEAD
-=======
 #### Protocol Type System Enhancements
 - **Protocol Core** (`turbomcp-protocol`):
   - Enhanced content types with improved serialization/deserialization
@@ -90,10 +87,10 @@
     - Breaking: Constructor changed from struct literal to `ElicitRequestParams::form()` factory method
     - Added `message()` method to access message across variants
     - `ElicitRequest` now has optional `task` field (feature-gated with `mcp-tasks`)
-  - **Implementation struct enhanced** with new optional fields (MCP 2025-11-25 draft):
-    - `description: Option<String>` - Human-readable description of implementation (feature-gated with `mcp-draft`)
-    - `icons: Option<Vec<Icon>>` - Icon metadata for UI integration (feature-gated with `mcp-icons`)
-  - Tool definition types updated for better compatibility with draft spec features
+  - **Implementation struct enhanced** with new optional fields (MCP 2025-11-25):
+    - `description: Option<String>` - Human-readable description of implementation
+    - `icons: Option<Vec<Icon>>` - Icon metadata for UI integration
+  - Tool definition types updated for better compatibility with spec features
 
 #### Client API Updates
 - **Client Handlers** (`turbomcp-client`):
@@ -111,7 +108,6 @@
   - Updated `full` feature to include new draft specification modules
   - HTTP client now includes built-in SSRF protection via redirect policy
 
->>>>>>> 2822d8e7
 #### OAuth 2.1 Dependencies - Major Upgrade
 - **Breaking (for auth feature users)**: Migrated from `oauth2` 4.4.2 → 5.0.0
   - **Typestate System**: Client now uses compile-time endpoint tracking for improved type safety
